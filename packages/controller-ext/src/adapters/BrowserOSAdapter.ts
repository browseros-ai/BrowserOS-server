/**
 * @license
 * Copyright 2025 BrowserOS
 * SPDX-License-Identifier: AGPL-3.0-or-later
 */
/// <reference path="../types/chrome-browser-os.d.ts" />

import {logger} from '@/utils/Logger';

// ============= Re-export types from chrome.browserOS namespace =============

export type InteractiveNode = chrome.browserOS.InteractiveNode;
export type InteractiveSnapshot = chrome.browserOS.InteractiveSnapshot;
export type InteractiveSnapshotOptions =
  chrome.browserOS.InteractiveSnapshotOptions;
export type PageLoadStatus = chrome.browserOS.PageLoadStatus;
export type InteractiveNodeType = chrome.browserOS.InteractiveNodeType;
export type Rect = chrome.browserOS.BoundingRect;

// New snapshot types
export type SnapshotType = chrome.browserOS.SnapshotType;
export type SnapshotContext = chrome.browserOS.SnapshotContext;
export type SectionType = chrome.browserOS.SectionType;
export type TextSnapshotResult = chrome.browserOS.TextSnapshotResult;
export type LinkInfo = chrome.browserOS.LinkInfo;
export type LinksSnapshotResult = chrome.browserOS.LinksSnapshotResult;
export type SnapshotSection = chrome.browserOS.SnapshotSection;
export type Snapshot = chrome.browserOS.Snapshot;
export type SnapshotOptions = chrome.browserOS.SnapshotOptions;

export type PrefObject = chrome.browserOS.PrefObject;

// ============= BrowserOS Adapter =============

// Screenshot size constants
export const SCREENSHOT_SIZES = {
  small: 512, // Low token usage
  medium: 768, // Balanced (default)
  large: 1028, // High detail (note: 1028 not 1024)
} as const;

export type ScreenshotSizeKey = keyof typeof SCREENSHOT_SIZES;

/**
 * Adapter for Chrome BrowserOS Extension APIs
 * Provides a clean interface to browserOS functionality with extensibility
 */
export class BrowserOSAdapter {
  private static instance: BrowserOSAdapter | null = null;

  private constructor() {}

  /**
   * Get singleton instance
   */
  static getInstance(): BrowserOSAdapter {
    if (!BrowserOSAdapter.instance) {
      BrowserOSAdapter.instance = new BrowserOSAdapter();
    }
    return BrowserOSAdapter.instance;
  }

  /**
   * Get interactive snapshot of the current page
   */
  async getInteractiveSnapshot(
    tabId: number,
    options?: InteractiveSnapshotOptions,
  ): Promise<InteractiveSnapshot> {
    try {
      logger.debug(
        `[BrowserOSAdapter] Getting interactive snapshot for tab ${tabId} with options: ${JSON.stringify(options)}`,
      );

      return new Promise<InteractiveSnapshot>((resolve, reject) => {
        if (options) {
          chrome.browserOS.getInteractiveSnapshot(
            tabId,
            options,
            (snapshot: InteractiveSnapshot) => {
              if (chrome.runtime.lastError) {
                reject(new Error(chrome.runtime.lastError.message));
              } else {
                logger.debug(
                  `[BrowserOSAdapter] Retrieved snapshot with ${snapshot.elements.length} elements`,
                );
                resolve(snapshot);
              }
            },
          );
        } else {
          chrome.browserOS.getInteractiveSnapshot(
            tabId,
            (snapshot: InteractiveSnapshot) => {
              if (chrome.runtime.lastError) {
                reject(new Error(chrome.runtime.lastError.message));
              } else {
                logger.debug(
                  `[BrowserOSAdapter] Retrieved snapshot with ${snapshot.elements.length} elements`,
                );
                resolve(snapshot);
              }
            },
          );
        }
      });
    } catch (error) {
      const errorMessage =
        error instanceof Error ? error.message : String(error);
      logger.error(
        `[BrowserOSAdapter] Failed to get interactive snapshot: ${errorMessage}`,
      );
      throw new Error(`Failed to get interactive snapshot: ${errorMessage}`);
    }
  }

  /**
   * Click an element by node ID
   */
  async click(tabId: number, nodeId: number): Promise<void> {
    try {
      logger.debug(
        `[BrowserOSAdapter] Clicking node ${nodeId} in tab ${tabId}`,
      );

      return new Promise<void>((resolve, reject) => {
        chrome.browserOS.click(tabId, nodeId, () => {
          if (chrome.runtime.lastError) {
            reject(new Error(chrome.runtime.lastError.message));
          } else {
            resolve();
          }
        });
      });
    } catch (error) {
      const errorMessage =
        error instanceof Error ? error.message : String(error);
      logger.error(`[BrowserOSAdapter] Failed to click node: ${errorMessage}`);
      throw new Error(`Failed to click node ${nodeId}: ${errorMessage}`);
    }
  }

  /**
   * Input text into an element
   */
  async inputText(tabId: number, nodeId: number, text: string): Promise<void> {
    try {
      logger.debug(
        `[BrowserOSAdapter] Inputting text into node ${nodeId} in tab ${tabId}`,
      );

      return new Promise<void>((resolve, reject) => {
        chrome.browserOS.inputText(tabId, nodeId, text, () => {
          if (chrome.runtime.lastError) {
            reject(new Error(chrome.runtime.lastError.message));
          } else {
            resolve();
          }
        });
      });
    } catch (error) {
      const errorMessage =
        error instanceof Error ? error.message : String(error);
      logger.error(`[BrowserOSAdapter] Failed to input text: ${errorMessage}`);
      throw new Error(
        `Failed to input text into node ${nodeId}: ${errorMessage}`,
      );
    }
  }

  /**
   * Clear text from an element
   */
  async clear(tabId: number, nodeId: number): Promise<void> {
    try {
      logger.debug(
        `[BrowserOSAdapter] Clearing node ${nodeId} in tab ${tabId}`,
      );

      return new Promise<void>((resolve, reject) => {
        chrome.browserOS.clear(tabId, nodeId, () => {
          if (chrome.runtime.lastError) {
            reject(new Error(chrome.runtime.lastError.message));
          } else {
            resolve();
          }
        });
      });
    } catch (error) {
      const errorMessage =
        error instanceof Error ? error.message : String(error);
      logger.error(`[BrowserOSAdapter] Failed to clear node: ${errorMessage}`);
      throw new Error(`Failed to clear node ${nodeId}: ${errorMessage}`);
    }
  }

  /**
   * Scroll to a specific node
   */
  async scrollToNode(tabId: number, nodeId: number): Promise<boolean> {
    try {
      logger.debug(
        `[BrowserOSAdapter] Scrolling to node ${nodeId} in tab ${tabId}`,
      );

      return new Promise<boolean>((resolve, reject) => {
        chrome.browserOS.scrollToNode(tabId, nodeId, (scrolled: boolean) => {
          if (chrome.runtime.lastError) {
            reject(new Error(chrome.runtime.lastError.message));
          } else {
            resolve(scrolled);
          }
        });
      });
    } catch (error) {
      const errorMessage =
        error instanceof Error ? error.message : String(error);
      logger.error(
        `[BrowserOSAdapter] Failed to scroll to node: ${errorMessage}`,
      );
      throw new Error(`Failed to scroll to node ${nodeId}: ${errorMessage}`);
    }
  }

  /**
   * Send keyboard keys
   */
  async sendKeys(tabId: number, keys: chrome.browserOS.Key): Promise<void> {
    try {
      logger.debug(`[BrowserOSAdapter] Sending keys "${keys}" to tab ${tabId}`);

      return new Promise<void>((resolve, reject) => {
        chrome.browserOS.sendKeys(tabId, keys, () => {
          if (chrome.runtime.lastError) {
            reject(new Error(chrome.runtime.lastError.message));
          } else {
            resolve();
          }
        });
      });
    } catch (error) {
      const errorMessage =
        error instanceof Error ? error.message : String(error);
      logger.error(`[BrowserOSAdapter] Failed to send keys: ${errorMessage}`);
      throw new Error(`Failed to send keys: ${errorMessage}`);
    }
  }

  /**
   * Get page load status
   */
  async getPageLoadStatus(tabId: number): Promise<PageLoadStatus> {
    try {
      logger.debug(
        `[BrowserOSAdapter] Getting page load status for tab ${tabId}`,
      );

      return new Promise<PageLoadStatus>((resolve, reject) => {
        chrome.browserOS.getPageLoadStatus(tabId, (status: PageLoadStatus) => {
          if (chrome.runtime.lastError) {
            reject(new Error(chrome.runtime.lastError.message));
          } else {
            resolve(status);
          }
        });
      });
    } catch (error) {
      const errorMessage =
        error instanceof Error ? error.message : String(error);
      logger.error(
        `[BrowserOSAdapter] Failed to get page load status: ${errorMessage}`,
      );
      throw new Error(`Failed to get page load status: ${errorMessage}`);
    }
  }

  /**
   * Get accessibility tree (if available)
   */
  async getAccessibilityTree(
    tabId: number,
  ): Promise<chrome.browserOS.AccessibilityTree> {
    try {
      logger.debug(
        `[BrowserOSAdapter] Getting accessibility tree for tab ${tabId}`,
      );

      return new Promise<chrome.browserOS.AccessibilityTree>(
        (resolve, reject) => {
          chrome.browserOS.getAccessibilityTree(
            tabId,
            (tree: chrome.browserOS.AccessibilityTree) => {
              if (chrome.runtime.lastError) {
                reject(new Error(chrome.runtime.lastError.message));
              } else {
                resolve(tree);
              }
            },
          );
        },
      );
    } catch (error) {
      const errorMessage =
        error instanceof Error ? error.message : String(error);
      logger.error(
        `[BrowserOSAdapter] Failed to get accessibility tree: ${errorMessage}`,
      );
      throw new Error(`Failed to get accessibility tree: ${errorMessage}`);
    }
  }

  /**
   * Capture a screenshot of the tab
   * @param tabId - The tab ID to capture
   * @param size - Optional screenshot size ('small', 'medium', or 'large')
   * @param showHighlights - Optional flag to show element highlights
   * @param width - Optional exact width for screenshot
   * @param height - Optional exact height for screenshot
   */
  async captureScreenshot(
    tabId: number,
    size?: ScreenshotSizeKey,
    showHighlights?: boolean,
    width?: number,
    height?: number,
  ): Promise<string> {
    try {
      const sizeDesc = size ? ` (${size})` : '';
      const highlightDesc = showHighlights ? ' with highlights' : '';
      const dimensionsDesc = width && height ? ` (${width}x${height})` : '';
      logger.debug(
        `[BrowserOSAdapter] Capturing screenshot for tab ${tabId}${sizeDesc}${highlightDesc}${dimensionsDesc}`,
      );

      return new Promise<string>((resolve, reject) => {
        // Use exact dimensions if provided
        if (width !== undefined && height !== undefined) {
          chrome.browserOS.captureScreenshot(
            tabId,
            0, // thumbnailSize ignored when width/height specified
            showHighlights || false,
            width,
            height,
            (dataUrl: string) => {
              if (chrome.runtime.lastError) {
                reject(new Error(chrome.runtime.lastError.message));
              } else {
                logger.debug(
                  `[BrowserOSAdapter] Screenshot captured for tab ${tabId} (${width}x${height})${highlightDesc}`,
                );
                resolve(dataUrl);
              }
            },
          );
        } else if (size !== undefined || showHighlights !== undefined) {
          const pixelSize = size ? SCREENSHOT_SIZES[size] : 0;
          // Use the API with thumbnail size and highlights
          if (showHighlights !== undefined) {
            chrome.browserOS.captureScreenshot(
              tabId,
              pixelSize,
              showHighlights,
              (dataUrl: string) => {
                if (chrome.runtime.lastError) {
                  reject(new Error(chrome.runtime.lastError.message));
                } else {
                  logger.debug(
                    `[BrowserOSAdapter] Screenshot captured for tab ${tabId}${sizeDesc}${highlightDesc}`,
                  );
                  resolve(dataUrl);
                }
              },
            );
          } else {
            chrome.browserOS.captureScreenshot(
              tabId,
              pixelSize,
              (dataUrl: string) => {
                if (chrome.runtime.lastError) {
                  reject(new Error(chrome.runtime.lastError.message));
                } else {
                  logger.debug(
                    `[BrowserOSAdapter] Screenshot captured for tab ${tabId} (${size}: ${pixelSize}px)`,
                  );
                  resolve(dataUrl);
                }
              },
            );
          }
        } else {
          // Use the original API without size (backwards compatibility)
          chrome.browserOS.captureScreenshot(tabId, (dataUrl: string) => {
            if (chrome.runtime.lastError) {
              reject(new Error(chrome.runtime.lastError.message));
            } else {
              logger.debug(
                `[BrowserOSAdapter] Screenshot captured for tab ${tabId}`,
              );
              resolve(dataUrl);
            }
          });
        }
      });
    } catch (error) {
      const errorMessage =
        error instanceof Error ? error.message : String(error);
      logger.error(
        `[BrowserOSAdapter] Failed to capture screenshot: ${errorMessage}`,
      );
      throw new Error(`Failed to capture screenshot: ${errorMessage}`);
    }
  }

  /**
   * Get a content snapshot from the page
   */
  async getSnapshot(tabId: number, type: SnapshotType): Promise<Snapshot> {
    try {
      logger.debug(`[BrowserOSAdapter] Getting snapshot for tab ${tabId}`);
<<<<<<< HEAD
      // get version number
      const version = await this.getVersion();
      if (version && version < '137.0.7220.69') {
        // Pass the type
        return await new Promise<Snapshot>((resolve, reject) => {
          chrome.browserOS.getSnapshot(tabId, type, (snapshot: Snapshot) => {
            if (chrome.runtime.lastError) {
              reject(new Error(chrome.runtime.lastError.message));
            } else {
              logger.debug(`[BrowserOSAdapter] Retrieved snapshot: ${JSON.stringify(snapshot)}`);
              resolve(snapshot);
            }
          });
        });
      } else {
        // Ignore the type
        return await new Promise<Snapshot>((resolve, reject) => {
          chrome.browserOS.getSnapshot(tabId, (snapshot: Snapshot) => {
            if (chrome.runtime.lastError) {
              reject(new Error(chrome.runtime.lastError.message));
            } else {
              logger.debug(`[BrowserOSAdapter] Retrieved snapshot: ${JSON.stringify(snapshot)}`);
              resolve(snapshot);
            }
          });
        });
      }
    } catch (error: unknown) {
      const errorMessage = error instanceof Error ? error.message : String(error);
      logger.error(`[BrowserOSAdapter] Failed to get snapshot: ${errorMessage}`);
=======

      return new Promise<Snapshot>((resolve, reject) => {
        chrome.browserOS.getSnapshot(tabId, (snapshot: Snapshot) => {
          if (chrome.runtime.lastError) {
            reject(new Error(chrome.runtime.lastError.message));
          } else {
            logger.debug(
              `[BrowserOSAdapter] Retrieved snapshot: ${JSON.stringify(snapshot)}`,
            );
            resolve(snapshot);
          }
        });
      });
    } catch (error) {
      const errorMessage =
        error instanceof Error ? error.message : String(error);
      logger.error(
        `[BrowserOSAdapter] Failed to get snapshot: ${errorMessage}`,
      );
>>>>>>> 04e10040
      throw new Error(`Failed to get snapshot: ${errorMessage}`);
    }
  }

  /**
   * Get text content snapshot from the page
   * Convenience method (deprecated - use getSnapshot directly)
   * Use getSnapshot(tabId, 'text') instead
   */
  async getTextSnapshot(tabId: number): Promise<Snapshot> {
    return this.getSnapshot(tabId, 'text');
  }

  /**
   * Get links snapshot from the page
   * Convenience method (deprecated - use getSnapshot directly)
   * Use getSnapshot(tabId, 'links') instead
   */
  async getLinksSnapshot(tabId: number): Promise<Snapshot> {
    return this.getSnapshot(tabId, 'links');
  }

  /**
   * Generic method to invoke any BrowserOS API
   * Useful for future APIs or experimental features
   */
  async invokeAPI(method: string, ...args: any[]): Promise<any> {
    try {
      logger.debug(`[BrowserOSAdapter] Invoking BrowserOS API: ${method}`);

      if (!(method in chrome.browserOS)) {
        throw new Error(`Unknown BrowserOS API method: ${method}`);
      }

      // @ts-expect-error - Dynamic API invocation
      const result = await chrome.browserOS[method](...args);
      return result;
    } catch (error) {
      const errorMessage =
        error instanceof Error ? error.message : String(error);
      logger.error(
        `[BrowserOSAdapter] Failed to invoke API ${method}: ${errorMessage}`,
      );
      throw new Error(
        `Failed to invoke BrowserOS API ${method}: ${errorMessage}`,
      );
    }
  }

  /**
   * Check if a specific API is available
   */
  isAPIAvailable(method: string): boolean {
    return method in chrome.browserOS;
  }

  /**
   * Get list of available BrowserOS APIs
   */
  getAvailableAPIs(): string[] {
    return Object.keys(chrome.browserOS).filter(key => {
      // @ts-expect-error - Dynamic key access for API discovery
      return typeof chrome.browserOS[key] === 'function';
    });
  }

  /**
   * Get BrowserOS version information
   */
  async getVersion(): Promise<string | null> {
    try {
      logger.debug('[BrowserOSAdapter] Getting BrowserOS version');

      return new Promise<string | null>((resolve, reject) => {
        // Check if getVersionNumber API is available
        if (
          'getVersionNumber' in chrome.browserOS &&
          typeof chrome.browserOS.getVersionNumber === 'function'
        ) {
          chrome.browserOS.getVersionNumber((version: string) => {
            if (chrome.runtime.lastError) {
              reject(new Error(chrome.runtime.lastError.message));
            } else {
              logger.debug(`[BrowserOSAdapter] BrowserOS version: ${version}`);
              resolve(version);
            }
          });
        } else {
          // Fallback - return null if API not available
          resolve(null);
        }
      });
    } catch (error) {
      const errorMessage =
        error instanceof Error ? error.message : String(error);
      logger.error(`[BrowserOSAdapter] Failed to get version: ${errorMessage}`);
      // Return null on error
      return null;
    }
  }

  /**
   * Log a metric event with optional properties
   */
  async logMetric(
    eventName: string,
    properties?: Record<string, any>,
  ): Promise<void> {
    try {
      logger.debug(
        `[BrowserOSAdapter] Logging metric: ${eventName} with properties: ${JSON.stringify(properties)}`,
      );

      return new Promise<void>((resolve, reject) => {
        // Check if logMetric API is available
        if (
          'logMetric' in chrome.browserOS &&
          typeof chrome.browserOS.logMetric === 'function'
        ) {
          if (properties) {
            chrome.browserOS.logMetric(eventName, properties, () => {
              if (chrome.runtime.lastError) {
                reject(new Error(chrome.runtime.lastError.message));
              } else {
                logger.debug(`[BrowserOSAdapter] Metric logged: ${eventName}`);
                resolve();
              }
            });
          } else {
            chrome.browserOS.logMetric(eventName, () => {
              if (chrome.runtime.lastError) {
                reject(new Error(chrome.runtime.lastError.message));
              } else {
                logger.debug(`[BrowserOSAdapter] Metric logged: ${eventName}`);
                resolve();
              }
            });
          }
        } else {
          // If API not available, log a warning but don't fail
          logger.warn(
            `[BrowserOSAdapter] logMetric API not available, skipping metric: ${eventName}`,
          );
          resolve();
        }
      });
    } catch (error) {
      const errorMessage =
        error instanceof Error ? error.message : String(error);
      logger.error(`[BrowserOSAdapter] Failed to log metric: ${errorMessage}`);
      return;
    }
  }

  /**
   * Execute JavaScript code in the specified tab
   * @param tabId - The tab ID to execute code in
   * @param code - The JavaScript code to execute
   * @returns The result of the execution
   */
  async executeJavaScript(tabId: number, code: string): Promise<any> {
    try {
      logger.debug(`[BrowserOSAdapter] Executing JavaScript in tab ${tabId}`);

      return new Promise<any>((resolve, reject) => {
        // Check if executeJavaScript API is available
        if (
          'executeJavaScript' in chrome.browserOS &&
          typeof chrome.browserOS.executeJavaScript === 'function'
        ) {
          chrome.browserOS.executeJavaScript(tabId, code, (result: any) => {
            if (chrome.runtime.lastError) {
              reject(new Error(chrome.runtime.lastError.message));
            } else {
              logger.debug(
                `[BrowserOSAdapter] JavaScript executed successfully in tab ${tabId}`,
              );
              resolve(result);
            }
          });
        } else {
          reject(new Error('executeJavaScript API not available'));
        }
      });
    } catch (error) {
      const errorMessage =
        error instanceof Error ? error.message : String(error);
      logger.error(
        `[BrowserOSAdapter] Failed to execute JavaScript: ${errorMessage}`,
      );
      throw new Error(`Failed to execute JavaScript: ${errorMessage}`);
    }
  }

  /**
   * Click at specific viewport coordinates
   * @param tabId - The tab ID to click in
   * @param x - X coordinate in viewport pixels
   * @param y - Y coordinate in viewport pixels
   */
  async clickCoordinates(tabId: number, x: number, y: number): Promise<void> {
    try {
      logger.debug(
        `[BrowserOSAdapter] Clicking at coordinates (${x}, ${y}) in tab ${tabId}`,
      );

      return new Promise<void>((resolve, reject) => {
        // Check if clickCoordinates API is available
        if (
          'clickCoordinates' in chrome.browserOS &&
          typeof chrome.browserOS.clickCoordinates === 'function'
        ) {
          chrome.browserOS.clickCoordinates(tabId, x, y, () => {
            if (chrome.runtime.lastError) {
              reject(new Error(chrome.runtime.lastError.message));
            } else {
              logger.debug(
                `[BrowserOSAdapter] Successfully clicked at (${x}, ${y}) in tab ${tabId}`,
              );
              resolve();
            }
          });
        } else {
          reject(new Error('clickCoordinates API not available'));
        }
      });
    } catch (error) {
      const errorMessage =
        error instanceof Error ? error.message : String(error);
      logger.error(
        `[BrowserOSAdapter] Failed to click at coordinates: ${errorMessage}`,
      );
      throw new Error(
        `Failed to click at coordinates (${x}, ${y}): ${errorMessage}`,
      );
    }
  }

  /**
   * Type text at specific viewport coordinates
   * @param tabId - The tab ID to type in
   * @param x - X coordinate in viewport pixels
   * @param y - Y coordinate in viewport pixels
   * @param text - Text to type at the location
   */
  async typeAtCoordinates(
    tabId: number,
    x: number,
    y: number,
    text: string,
  ): Promise<void> {
    try {
      logger.debug(
        `[BrowserOSAdapter] Typing at coordinates (${x}, ${y}) in tab ${tabId}`,
      );

      return new Promise<void>((resolve, reject) => {
        // Check if typeAtCoordinates API is available
        if (
          'typeAtCoordinates' in chrome.browserOS &&
          typeof chrome.browserOS.typeAtCoordinates === 'function'
        ) {
          chrome.browserOS.typeAtCoordinates(tabId, x, y, text, () => {
            if (chrome.runtime.lastError) {
              reject(new Error(chrome.runtime.lastError.message));
            } else {
              logger.debug(
                `[BrowserOSAdapter] Successfully typed "${text}" at (${x}, ${y}) in tab ${tabId}`,
              );
              resolve();
            }
          });
        } else {
          reject(new Error('typeAtCoordinates API not available'));
        }
      });
    } catch (error) {
      const errorMessage =
        error instanceof Error ? error.message : String(error);
      logger.error(
        `[BrowserOSAdapter] Failed to type at coordinates: ${errorMessage}`,
      );
      throw new Error(
        `Failed to type at coordinates (${x}, ${y}): ${errorMessage}`,
      );
    }
  }

  /**
   * Get a specific preference value
   * @param name - The preference name (e.g., "browseros.server.mcp_port")
   * @returns Promise resolving to the preference object containing key, type, and value
   */
  async getPref(name: string): Promise<PrefObject> {
    try {
      console.log(`[BrowserOSAdapter] Getting preference: ${name}`);

      return new Promise<PrefObject>((resolve, reject) => {
        chrome.browserOS.getPref(name, (pref: PrefObject) => {
          if (chrome.runtime.lastError) {
            reject(new Error(chrome.runtime.lastError.message));
          } else {
            console.log(
              `[BrowserOSAdapter] Retrieved preference ${name}: ${JSON.stringify(pref)}`,
            );
            resolve(pref);
          }
        });
      });
    } catch (error) {
      const errorMessage =
        error instanceof Error ? error.message : String(error);
      console.error(
        `[BrowserOSAdapter] Failed to get preference: ${errorMessage}`,
      );
      throw new Error(`Failed to get preference ${name}: ${errorMessage}`);
    }
  }

  /**
   * Set a specific preference value
   * @param name - The preference name (e.g., "browseros.server.mcp_enabled")
   * @param value - The value to set
   * @param pageId - Optional page ID for settings tracking
   * @returns Promise resolving to true if successful
   */
  async setPref(name: string, value: any, pageId?: string): Promise<boolean> {
    try {
      console.log(
        `[BrowserOSAdapter] Setting preference ${name} to ${JSON.stringify(value)}`,
      );

      return new Promise<boolean>((resolve, reject) => {
        if (pageId !== undefined) {
          chrome.browserOS.setPref(name, value, pageId, (success: boolean) => {
            if (chrome.runtime.lastError) {
              reject(new Error(chrome.runtime.lastError.message));
            } else {
              console.log(
                `[BrowserOSAdapter] Successfully set preference ${name}`,
              );
              resolve(success);
            }
          });
        } else {
          chrome.browserOS.setPref(name, value, (success: boolean) => {
            if (chrome.runtime.lastError) {
              reject(new Error(chrome.runtime.lastError.message));
            } else {
              console.log(
                `[BrowserOSAdapter] Successfully set preference ${name}`,
              );
              resolve(success);
            }
          });
        }
      });
    } catch (error) {
      const errorMessage =
        error instanceof Error ? error.message : String(error);
      console.error(
        `[BrowserOSAdapter] Failed to set preference: ${errorMessage}`,
      );
      throw new Error(`Failed to set preference ${name}: ${errorMessage}`);
    }
  }

  /**
   * Get all preferences (filtered to browseros.* prefs)
   * @returns Promise resolving to array of preference objects
   */
  async getAllPrefs(): Promise<PrefObject[]> {
    try {
      console.log('[BrowserOSAdapter] Getting all preferences');

      return new Promise<PrefObject[]>((resolve, reject) => {
        chrome.browserOS.getAllPrefs((prefs: PrefObject[]) => {
          if (chrome.runtime.lastError) {
            reject(new Error(chrome.runtime.lastError.message));
          } else {
            console.log(
              `[BrowserOSAdapter] Retrieved ${prefs.length} preferences`,
            );
            resolve(prefs);
          }
        });
      });
    } catch (error) {
      const errorMessage =
        error instanceof Error ? error.message : String(error);
      console.error(
        `[BrowserOSAdapter] Failed to get all preferences: ${errorMessage}`,
      );
      throw new Error(`Failed to get all preferences: ${errorMessage}`);
    }
  }
}

// Export singleton instance getter for convenience
export const getBrowserOSAdapter = () => BrowserOSAdapter.getInstance();<|MERGE_RESOLUTION|>--- conflicted
+++ resolved
@@ -417,7 +417,6 @@
   async getSnapshot(tabId: number, type: SnapshotType): Promise<Snapshot> {
     try {
       logger.debug(`[BrowserOSAdapter] Getting snapshot for tab ${tabId}`);
-<<<<<<< HEAD
       // get version number
       const version = await this.getVersion();
       if (version && version < '137.0.7220.69') {
@@ -448,27 +447,6 @@
     } catch (error: unknown) {
       const errorMessage = error instanceof Error ? error.message : String(error);
       logger.error(`[BrowserOSAdapter] Failed to get snapshot: ${errorMessage}`);
-=======
-
-      return new Promise<Snapshot>((resolve, reject) => {
-        chrome.browserOS.getSnapshot(tabId, (snapshot: Snapshot) => {
-          if (chrome.runtime.lastError) {
-            reject(new Error(chrome.runtime.lastError.message));
-          } else {
-            logger.debug(
-              `[BrowserOSAdapter] Retrieved snapshot: ${JSON.stringify(snapshot)}`,
-            );
-            resolve(snapshot);
-          }
-        });
-      });
-    } catch (error) {
-      const errorMessage =
-        error instanceof Error ? error.message : String(error);
-      logger.error(
-        `[BrowserOSAdapter] Failed to get snapshot: ${errorMessage}`,
-      );
->>>>>>> 04e10040
       throw new Error(`Failed to get snapshot: ${errorMessage}`);
     }
   }
