/**
 * @license
 * Copyright 2025 BrowserOS
 * SPDX-License-Identifier: AGPL-3.0-or-later
 */
import {z} from 'zod';

<<<<<<< HEAD
import { ActionHandler } from '../ActionHandler';
import { logger } from '@/utils/Logger';
=======
import {ActionHandler} from '../ActionHandler';
>>>>>>> 04e10040

import {
  BrowserOSAdapter,
  type Snapshot,
  type SnapshotOptions,
} from '@/adapters/BrowserOSAdapter';

// Input schema for getSnapshot action
const GetSnapshotInputSchema = z.object({
  tabId: z.number().int().positive().describe('Tab ID to get snapshot from'),
  type: z.enum(['text', 'links']).default('text').describe('Type of snapshot: text or links'),
  options: z.object({
    context: z.enum(['visible', 'full']).optional(),
    includeSections: z.array(z.enum(['main', 'navigation', 'footer', 'header', 'article', 'aside'])).optional(),
  }).optional().describe('Optional snapshot configuration'),
});

type GetSnapshotInput = z.infer<typeof GetSnapshotInputSchema>;

// Output is the full snapshot structure
export type GetSnapshotOutput = Snapshot;

/**
 * GetSnapshotAction - Extract page content snapshot
 *
 * Extracts structured content from the page including:
 * - Headings (with levels)
 * - Text content
 * - Links (with URLs)
 *
 * Returns items in document order with type information.
 *
 * Example payload:
 * {
 *   "tabId": 123,
 *   "type": "text"
 * }
 */
export class GetSnapshotAction extends ActionHandler<
  GetSnapshotInput,
  GetSnapshotOutput
> {
  readonly inputSchema = GetSnapshotInputSchema;
  private browserOSAdapter = BrowserOSAdapter.getInstance();

  async execute(input: GetSnapshotInput): Promise<GetSnapshotOutput> {
<<<<<<< HEAD
    const { tabId, type } = input;
    logger.info(`[GetSnapshotAction] Getting snapshot for tab ${tabId} with type ${type}`);
    const snapshot = await this.browserOSAdapter.getSnapshot(tabId, type);
=======
    const {tabId} = input;
    const snapshot = await this.browserOSAdapter.getSnapshot(tabId);
>>>>>>> 04e10040
    return snapshot;
  }
}<|MERGE_RESOLUTION|>--- conflicted
+++ resolved
@@ -5,12 +5,8 @@
  */
 import {z} from 'zod';
 
-<<<<<<< HEAD
 import { ActionHandler } from '../ActionHandler';
 import { logger } from '@/utils/Logger';
-=======
-import {ActionHandler} from '../ActionHandler';
->>>>>>> 04e10040
 
 import {
   BrowserOSAdapter,
@@ -57,14 +53,9 @@
   private browserOSAdapter = BrowserOSAdapter.getInstance();
 
   async execute(input: GetSnapshotInput): Promise<GetSnapshotOutput> {
-<<<<<<< HEAD
     const { tabId, type } = input;
     logger.info(`[GetSnapshotAction] Getting snapshot for tab ${tabId} with type ${type}`);
     const snapshot = await this.browserOSAdapter.getSnapshot(tabId, type);
-=======
-    const {tabId} = input;
-    const snapshot = await this.browserOSAdapter.getSnapshot(tabId);
->>>>>>> 04e10040
     return snapshot;
   }
 }