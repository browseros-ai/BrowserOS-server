/**
 * @license
 * Copyright 2025 BrowserOS
 */
import {Command, InvalidArgumentError} from 'commander';

export interface ServerPorts {
  cdpPort: number;
  httpMcpPort: number;
  agentPort: number;
  extensionPort: number;
  mcpServerEnabled: boolean;
  agentServerEnabled: boolean;
  // Future: httpsMcpPort?: number;
}

/**
 * Validate and parse a port number string.
 *
 * @param value - Port number as string
 * @returns Parsed port number
 * @throws InvalidArgumentError if port is invalid
 */
function parsePort(value: string): number {
  const port = parseInt(value, 10);

  if (isNaN(port)) {
    throw new InvalidArgumentError('Not a valid port number');
  }

  if (port < 1 || port > 65535) {
    throw new InvalidArgumentError('Port must be between 1 and 65535');
  }

  return port;
}

/**
 * Parse command-line arguments for BrowserOS unified server.
 *
 * Required:
 * - --http-mcp-port <number>: Port where MCP HTTP server should listen
 * - --agent-port <number>: Port for agent WebSocket server
 *
 * Optional:
<<<<<<< HEAD
 * - --cdp-port <number>: Port where CDP WebSocket is listening (for direct CDP connection)
 * - --ws-port <number>: WebSocket port for extension connection (default: 9224)
 * - --disable-mcp-server: Disable MCP HTTP server (default: enabled)
 * - --disable-agent-server: Disable agent WebSocket server (default: enabled)
=======
 * - --cdp-port <number>: Port where CDP WebSocket is listening
 * - --disable-mcp-server: Disable MCP server (default: server enabled)
>>>>>>> b8791539
 *
 * Exits with code 1 if arguments are invalid or missing.
 *
 * @param argv - Optional argv array for testing. Defaults to process.argv
 */
export function parseArguments(argv = process.argv): ServerPorts {
  const program = new Command();

  program
<<<<<<< HEAD
    .name('browseros-server')
    .description('BrowserOS Unified Server - MCP + Agent')
    .option('--cdp-port <port>', 'CDP WebSocket port (optional)', parsePort)
    .requiredOption('--http-mcp-port <port>', 'MCP HTTP server port', parsePort)
    .requiredOption('--agent-port <port>', 'Agent WebSocket server port', parsePort)
    .option('--ws-port <port>', 'WebSocket port for extension connection', parsePort, 9224)
    .option('--disable-mcp-server', 'Disable MCP HTTP server', false)
    .option('--disable-agent-server', 'Disable agent WebSocket server', false)
=======
    .name('browseros-mcp')
    .description('BrowserOS MCP Server')
    .option('--cdp-port <port>', 'CDP WebSocket port', parsePort)
    .requiredOption('--http-mcp-port <port>', 'MCP HTTP server port', parsePort)
    .requiredOption(
      '--agent-port <port>',
      'Agent communication port',
      parsePort,
    )
    .option(
      '--extension-port <port>',
      'WebSocket port for extension connection',
      parsePort,
      9224,
    )
    .option('--disable-mcp-server', 'Disable MCP server', false)
>>>>>>> b8791539
    .exitOverride()
    .parse(argv);

  const options = program.opts();

  return {
    cdpPort: options.cdpPort,
    httpMcpPort: options.httpMcpPort,
    agentPort: options.agentPort,
    extensionPort: options.extensionPort,
    mcpServerEnabled: !options.disableMcpServer,
    agentServerEnabled: !options.disableAgentServer,
  };
}<|MERGE_RESOLUTION|>--- conflicted
+++ resolved
@@ -43,15 +43,8 @@
  * - --agent-port <number>: Port for agent WebSocket server
  *
  * Optional:
-<<<<<<< HEAD
- * - --cdp-port <number>: Port where CDP WebSocket is listening (for direct CDP connection)
- * - --ws-port <number>: WebSocket port for extension connection (default: 9224)
- * - --disable-mcp-server: Disable MCP HTTP server (default: enabled)
- * - --disable-agent-server: Disable agent WebSocket server (default: enabled)
-=======
  * - --cdp-port <number>: Port where CDP WebSocket is listening
  * - --disable-mcp-server: Disable MCP server (default: server enabled)
->>>>>>> b8791539
  *
  * Exits with code 1 if arguments are invalid or missing.
  *
@@ -61,16 +54,9 @@
   const program = new Command();
 
   program
-<<<<<<< HEAD
     .name('browseros-server')
     .description('BrowserOS Unified Server - MCP + Agent')
     .option('--cdp-port <port>', 'CDP WebSocket port (optional)', parsePort)
-    .requiredOption('--http-mcp-port <port>', 'MCP HTTP server port', parsePort)
-    .requiredOption('--agent-port <port>', 'Agent WebSocket server port', parsePort)
-    .option('--ws-port <port>', 'WebSocket port for extension connection', parsePort, 9224)
-    .option('--disable-mcp-server', 'Disable MCP HTTP server', false)
-    .option('--disable-agent-server', 'Disable agent WebSocket server', false)
-=======
     .name('browseros-mcp')
     .description('BrowserOS MCP Server')
     .option('--cdp-port <port>', 'CDP WebSocket port', parsePort)
@@ -87,7 +73,6 @@
       9224,
     )
     .option('--disable-mcp-server', 'Disable MCP server', false)
->>>>>>> b8791539
     .exitOverride()
     .parse(argv);
 
