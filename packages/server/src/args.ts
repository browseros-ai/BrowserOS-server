/**
 * @license
 * Copyright 2025 BrowserOS
 */
import {Command, InvalidArgumentError} from 'commander';

export interface ServerPorts {
  cdpPort: number;
  httpMcpPort: number;
  agentPort: number;
  extensionPort: number;
  mcpServerEnabled: boolean;
  // Future: httpsMcpPort?: number;
}

/**
 * Validate and parse a port number string.
 *
 * @param value - Port number as string
 * @returns Parsed port number
 * @throws InvalidArgumentError if port is invalid
 */
function parsePort(value: string): number {
  const port = parseInt(value, 10);

  if (isNaN(port)) {
    throw new InvalidArgumentError('Not a valid port number');
  }

  if (port < 1 || port > 65535) {
    throw new InvalidArgumentError('Port must be between 1 and 65535');
  }

  return port;
}

/**
 * Parse command-line arguments for BrowserOS MCP server.
 *
 * Required:
 * - --http-mcp-port <number>: Port where MCP HTTP server should listen
 * - --agent-port <number>: Port for agent communication
 *
 * Optional:
 * - --cdp-port <number>: Port where CDP WebSocket is listening
 * - --disable-mcp-server: Disable MCP server (default: server enabled)
 *
 * Exits with code 1 if arguments are invalid or missing.
 *
 * @param argv - Optional argv array for testing. Defaults to process.argv
 */
export function parseArguments(argv = process.argv): ServerPorts {
  const program = new Command();

  program
    .name('browseros-mcp')
    .description('BrowserOS MCP Server')
    .option('--cdp-port <port>', 'CDP WebSocket port', parsePort)
    .requiredOption('--http-mcp-port <port>', 'MCP HTTP server port', parsePort)
<<<<<<< HEAD
    .requiredOption('--agent-port <port>', 'Agent communication port', parsePort)
    .option('--extension-port <port>', 'WebSocket port for extension connection', parsePort, 9224)
=======
    .requiredOption(
      '--agent-port <port>',
      'Agent communication port',
      parsePort,
    )
    .option(
      '--extension-port <port>',
      'WebSocket port for extension connection',
      parsePort,
      9224,
    )
>>>>>>> 25259dc3
    .option('--disable-mcp-server', 'Disable MCP server', false)
    .exitOverride()
    .parse(argv);

  const options = program.opts();

  return {
    cdpPort: options.cdpPort,
    httpMcpPort: options.httpMcpPort,
    agentPort: options.agentPort,
    extensionPort: options.extensionPort,
    mcpServerEnabled: !options.disableMcpServer,
  };
}<|MERGE_RESOLUTION|>--- conflicted
+++ resolved
@@ -57,10 +57,6 @@
     .description('BrowserOS MCP Server')
     .option('--cdp-port <port>', 'CDP WebSocket port', parsePort)
     .requiredOption('--http-mcp-port <port>', 'MCP HTTP server port', parsePort)
-<<<<<<< HEAD
-    .requiredOption('--agent-port <port>', 'Agent communication port', parsePort)
-    .option('--extension-port <port>', 'WebSocket port for extension connection', parsePort, 9224)
-=======
     .requiredOption(
       '--agent-port <port>',
       'Agent communication port',
@@ -72,7 +68,6 @@
       parsePort,
       9224,
     )
->>>>>>> 25259dc3
     .option('--disable-mcp-server', 'Disable MCP server', false)
     .exitOverride()
     .parse(argv);
