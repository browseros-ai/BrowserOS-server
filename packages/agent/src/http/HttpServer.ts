--- conflicted
+++ resolved
@@ -172,11 +172,7 @@
     fetch: app.fetch,
     port: validatedConfig.port,
     hostname: validatedConfig.host,
-<<<<<<< HEAD
-    idleTimeout: 0,
-=======
     idleTimeout: 0, // Disable idle timeout for long-running LLM streams
->>>>>>> 72c3aac9
   });
 
   logger.info('HTTP Agent Server started', {
