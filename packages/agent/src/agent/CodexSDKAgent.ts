--- conflicted
+++ resolved
@@ -159,21 +159,12 @@
     const codexBinaryName =
       process.platform === 'win32' ? 'codex.exe' : 'codex';
 
-<<<<<<< HEAD
-     // 1. Check CODEX_BINARY_PATH env var
-     if (process.env.CODEX_BINARY_PATH) {
-      return process.env.CODEX_BINARY_PATH;
-    }
-
-    // 2. Check resourcesDir if provided
-=======
     // Check CODEX_BINARY_PATH env var first
     if (process.env.CODEX_BINARY_PATH) {
       return process.env.CODEX_BINARY_PATH;
     }
 
     // Check resourcesDir if provided
->>>>>>> b98b3440
     if (this.config.resourcesDir) {
       const resourcesCodexPath = join(
         this.config.resourcesDir,
@@ -188,22 +179,14 @@
       }
     }
 
-<<<<<<< HEAD
-    // 3. Check bundled codex in current binary directory
-=======
     // Check bundled codex in current binary directory
->>>>>>> b98b3440
     const currentBinaryDirectory = dirname(process.execPath);
     const bundledCodexPath = join(currentBinaryDirectory, codexBinaryName);
     try {
       accessSync(bundledCodexPath, fsConstants.X_OK);
       return bundledCodexPath;
     } catch {
-<<<<<<< HEAD
-      // Ignore failures; fall back to env var
-=======
       // Ignore failures; fall through to error
->>>>>>> b98b3440
     }
 
     throw new Error(
