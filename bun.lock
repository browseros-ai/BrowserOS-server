--- conflicted
+++ resolved
@@ -54,13 +54,8 @@
       "devDependencies": {
         "@types/chrome": "^0.1.24",
         "@types/node": "^24.7.1",
-<<<<<<< HEAD
-        "dotenv": "^17.2.3",
-        "dotenv-webpack": "^8.1.1",
-=======
         "copy-webpack-plugin": "^12.0.2",
         "terser-webpack-plugin": "^5.3.11",
->>>>>>> 4f0fa2d2
         "ts-loader": "^9.5.4",
         "typescript": "^5.9.3",
         "webpack": "^5.102.1",
@@ -849,11 +844,8 @@
 
     "node-releases": ["node-releases@2.0.23", "", {}, "sha512-cCmFDMSm26S6tQSDpBCg/NR8NENrVPhAJSf+XbxBG4rPFaaonlEoE9wHQmun+cls499TQGSb7ZyPBRlzgKfpeg=="],
 
-<<<<<<< HEAD
-=======
     "normalize-path": ["normalize-path@3.0.0", "", {}, "sha512-6eZs5Ls3WtCisHWp9S2GUy8dqkpGi4BVSz3GaqiE6ezub0512ESztXUwUB6C6IKbQkY2Pnb/mD4WYojCRwcwLA=="],
 
->>>>>>> 4f0fa2d2
     "object-assign": ["object-assign@4.1.1", "", {}, "sha512-rJgTQnkUnH1sFw8yT6VSU3zD3sWmu6sZhIseY8VX+GRu3P6F7Fu+JNDoXfklElbLJSnc3FUQHVe4cU5hj+BcUg=="],
 
     "object-inspect": ["object-inspect@1.13.4", "", {}, "sha512-W67iLl4J2EXEGTbfeHCffrjDfitvLANg0UlX3wFUUSTx92KXRFegMHUVgSqE+wvhAbi4WqjGg9czysTV2Epbew=="],
@@ -1210,11 +1202,6 @@
 
     "browseros-controller/zod": ["zod@4.1.12", "", {}, "sha512-JInaHOamG8pt5+Ey8kGmdcAcg3OL9reK8ltczgHTAwNhMys/6ThXHityHxVV2p3fkw/c+MAvBHFVYHFZDmjMCQ=="],
 
-<<<<<<< HEAD
-    "dotenv-defaults/dotenv": ["dotenv@8.6.0", "", {}, "sha512-IrPdXQsk2BbzvCBGBOTmmSH5SodmqZNt4ERAZDmW4CT+tL8VtvinqywuANaFu4bOMWki16nqf0e4oC0QIaDr/g=="],
-
-=======
->>>>>>> 4f0fa2d2
     "escodegen/source-map": ["source-map@0.6.1", "", {}, "sha512-UjgapumWlbMhkBgzT7Ykc5YXUT46F0iKu8SGXq0bcwP5dz/h0Plj6enJqjz1Zbq2l5WaqYnrVbwWOWMyF3F47g=="],
 
     "eslint/ignore": ["ignore@5.3.2", "", {}, "sha512-hsBTNUqQTDwkWtcdYI2i06Y/nUBEsNEDJKjWdigLvegy8kDuJAS8uRlpkkcQpyEXL0Z/pjDy5HBmMjRCJ2gq+g=="],
